--- conflicted
+++ resolved
@@ -45,46 +45,15 @@
                     <input ng-model="query" type="search" class="search-input" id="search-input" placeholder="Search" autofocus>
                 </form>
 
-<<<<<<< HEAD
-    <div class="btn-group">
-        <button class="btn btn-default" ng-click="ctrl.search_starred(query, filter)"><i class="fa fa-star icon-yellow"></i> Starred</button>
-        <button class="btn btn-default" data-toggle="modal" data-target="#save-view-modal"><i class="fa fa-save"></i> Save view</button>
-    </div>
-    <ts-search-saved-view-picker sketch="sketch" redirect-view="redirectView"></ts-search-saved-view-picker>
-    <br><br>
-</div>
-
-    <div class="card">
-    <ts-filter
-            filter="filter"
-            query="query"
-            sketch="sketch"
-            events="events"
-            meta="meta"
-            show-filters="showFilters">
-    </ts-filter>
-</div>
-
-<div class="card" ng-show="filter.context">
-    <ts-search-context-card ng-if="filter.context" context="filter.context"></ts-search-context-card>
-</div>
-
-<div class="card">
-    <ts-heatmap
-            query="query"
-            filter="filter"
-            meta="meta"
-            sketch-id="sketchId">
-    </ts-heatmap>
-=======
-                <br>
-
                 <div class="btn-group">
-                    <button class="btn btn-default" ng-click="showFilters = !showFilters"><i class="fa fa-filter"></i> Filters</button>
                     <button class="btn btn-default" ng-click="ctrl.search_starred(query, filter)"><i class="fa fa-star icon-yellow"></i> Starred</button>
                     <button class="btn btn-default" data-toggle="modal" data-target="#save-view-modal"><i class="fa fa-save"></i> Save view</button>
                 </div>
                 <ts-search-saved-view-picker sketch="sketch" redirect-view="redirectView"></ts-search-saved-view-picker>
+                <br><br>
+            </div>
+
+            <div class="card">
                 <ts-filter
                         filter="filter"
                         query="query"
@@ -93,14 +62,22 @@
                         meta="meta"
                         show-filters="showFilters">
                 </ts-filter>
+            </div>
 
-                <ts-search-context-card ng-if="filter.context" ng-show="filter.context" context="filter.context"></ts-search-context-card>
+            <div class="card" ng-show="filter.context">
+                <ts-search-context-card ng-if="filter.context" context="filter.context"></ts-search-context-card>
+            </div>
 
+            <div class="card">
+                <ts-heatmap
+                        query="query"
+                        filter="filter"
+                        meta="meta"
+                        sketch-id="sketchId">
+                </ts-heatmap>
             </div>
+
+            <ts-event-list events="events" meta="meta" sketch-id="sketchId" filter="filter" query="query"></ts-event-list>
         </div>
     </div>
->>>>>>> bb2dccc0
-</div>
-
-<ts-event-list events="events" meta="meta" sketch-id="sketchId" filter="filter" query="query"></ts-event-list>
-
+</div>