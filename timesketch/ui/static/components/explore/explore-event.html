--- conflicted
+++ resolved
@@ -24,14 +24,9 @@
             <span ng-show="comment">
                 <i class="fa fa-comments"></i>
             </span>
-<<<<<<< HEAD
-            [{{ ::event._source.timestamp_desc }}] {{ ::event._source.message|limitTo:500 }}
-=======
             <i ng-if="::event._source.tag" ng-repeat="tag in ::event._source.tag" class="label label-primary">{{::tag}}</i>
             [{{ event._source.timestamp_desc }}] {{ event._source.message|limitTo:500 }}
             <div style="width:20px;height:20px;cursor: pointer;" class="pull-right tooltips"><span>Details</span><i ng-class="{true: 'fa fa-minus-square-o', false: 'fa fa-plus-square-o'}[showDetails]" style="color:#999;"></i></div>
-
->>>>>>> 141c8f74
         </td>
 
         <td width="150px" style="text-align: right;background: #f1f1f1;">
